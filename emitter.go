--- conflicted
+++ resolved
@@ -141,7 +141,6 @@
 			}
 
 			if Settings.splitOutput {
-<<<<<<< HEAD
 				if Settings.recognizeTCPSessions {
 					hasher := fnv.New32a()
 					// First 20 bytes contain tcp session
@@ -151,14 +150,10 @@
 					wIndex = int(hasher.Sum32()) % len(writers)
 					writers[wIndex].Write(payload)
 				} else {
-					// Simple round robin
-					writers[wIndex].Write(payload)
-=======
-				// Simple round robin
-				if _, err := writers[wIndex].Write(payload); err != nil {
-					return err
-				}
->>>>>>> f6b0d5d7
+				    // Simple round robin
+				    if _, err := writers[wIndex].Write(payload); err != nil {
+					    return err
+				    }
 
 					wIndex++
 
