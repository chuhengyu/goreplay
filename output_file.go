package main

import (
	"bufio"
	"compress/gzip"
	"fmt"
	"io"
	"log"
	"os"
	"path/filepath"
	"runtime/debug"
	"sort"
	"strconv"
	"strings"
	"sync"
	"time"
)

var dateFileNameFuncs = map[string]func(*FileOutput) string{
	"%Y":  func(o *FileOutput) string { return time.Now().Format("2006") },
	"%m":  func(o *FileOutput) string { return time.Now().Format("01") },
	"%d":  func(o *FileOutput) string { return time.Now().Format("02") },
	"%H":  func(o *FileOutput) string { return time.Now().Format("15") },
	"%M":  func(o *FileOutput) string { return time.Now().Format("04") },
	"%S":  func(o *FileOutput) string { return time.Now().Format("05") },
	"%NS": func(o *FileOutput) string { return fmt.Sprint(time.Now().Nanosecond()) },
	"%r":  func(o *FileOutput) string { return o.currentID },
}

type FileOutputConfig struct {
	flushInterval time.Duration
	sizeLimit     unitSizeVar
	queueLimit    int
	append        bool
	onClose       func(string)
}

// FileOutput output plugin
type FileOutput struct {
	mu             sync.Mutex
	pathTemplate   string
	currentName    string
	file           *os.File
	queueLength    int
	chunkSize      int
	writer         io.Writer
	requestPerFile bool
	currentID      string

	config *FileOutputConfig
}

// NewFileOutput constructor for FileOutput, accepts path
func NewFileOutput(pathTemplate string, config *FileOutputConfig) *FileOutput {
	o := new(FileOutput)
	o.pathTemplate = pathTemplate
	o.config = config
	o.updateName()

<<<<<<< HEAD
	if o.config.flushInterval == 0 {
		o.config.flushInterval = time.Minute
	}

	// Force flushing every minute
	go func() {
		for {
			time.Sleep(o.config.flushInterval)
			o.flush()
		}
	}()

=======
	if strings.Contains(pathTemplate, "%r") {
		o.requestPerFile = true
	}

>>>>>>> b48aadc9
	go func() {
		for {
			time.Sleep(config.flushInterval)
			o.updateName()
			o.flush()
		}
	}()

	return o
}

func getFileIndex(name string) int {
	ext := filepath.Ext(name)
	withoutExt := strings.TrimSuffix(name, ext)

	if idx := strings.LastIndex(withoutExt, "_"); idx != -1 {
		if i, err := strconv.Atoi(withoutExt[idx+1:]); err == nil {
			return i
		}
	}

	return -1
}

func setFileIndex(name string, idx int) string {
	idxS := strconv.Itoa(idx)
	ext := filepath.Ext(name)
	withoutExt := strings.TrimSuffix(name, ext)

	if i := strings.LastIndex(withoutExt, "_"); i != -1 {
		if _, err := strconv.Atoi(withoutExt[i+1:]); err == nil {
			withoutExt = withoutExt[:i]
		}
	}

	return withoutExt + "_" + idxS + ext
}

func withoutIndex(s string) string {
	if i := strings.LastIndex(s, "_"); i != -1 {
		return s[:i]
	}

	return s
}

type sortByFileIndex []string

func (s sortByFileIndex) Len() int {
	return len(s)
}

func (s sortByFileIndex) Swap(i, j int) {
	s[i], s[j] = s[j], s[i]
}

func (s sortByFileIndex) Less(i, j int) bool {
	if withoutIndex(s[i]) == withoutIndex(s[j]) {
		return getFileIndex(s[i]) < getFileIndex(s[j])
	}

	return s[i] < s[j]
}

func (o *FileOutput) filename() string {
	defer o.mu.Unlock()
	o.mu.Lock()

	path := o.pathTemplate

	for name, fn := range dateFileNameFuncs {
		path = strings.Replace(path, name, fn(o), -1)
	}

	if !o.config.append {
		nextChunk := false

		if o.currentName == "" ||
			((o.config.queueLimit > 0 && o.queueLength >= o.config.queueLimit) ||
				(o.config.sizeLimit > 0 && o.chunkSize >= int(o.config.sizeLimit))) {
			nextChunk = true
		}

		ext := filepath.Ext(path)
		withoutExt := strings.TrimSuffix(path, ext)

		if matches, err := filepath.Glob(withoutExt + "*" + ext); err == nil {
			if len(matches) == 0 {
				return setFileIndex(path, 0)
			}
			sort.Sort(sortByFileIndex(matches))

			last := matches[len(matches)-1]

			fileIndex := 0
			if idx := getFileIndex(last); idx != -1 {
				fileIndex = idx

				if nextChunk {
					fileIndex++
				}
			}

			return setFileIndex(last, fileIndex)
		}
	}

	return path
}

func (o *FileOutput) updateName() {
	o.currentName = filepath.Clean(o.filename())
}

func (o *FileOutput) Write(data []byte) (n int, err error) {
	if o.requestPerFile {
		o.currentID = string(payloadMeta(data)[1])
		o.updateName()
	}

	if !isOriginPayload(data) {
		return len(data), nil
	}

	if o.file == nil || o.currentName != o.file.Name() {
		o.mu.Lock()
		o.Close()

		o.file, err = os.OpenFile(o.currentName, os.O_WRONLY|os.O_CREATE|os.O_TRUNC, 0660)
		o.file.Sync()

		if strings.HasSuffix(o.currentName, ".gz") {
			o.writer = gzip.NewWriter(o.file)
		} else {
			o.writer = bufio.NewWriter(o.file)
		}

		if err != nil {
			log.Fatal(o, "Cannot open file %q. Error: %s", o.currentName, err)
		}

		o.queueLength = 0
		o.mu.Unlock()
	}

	o.writer.Write(data)
	o.writer.Write([]byte(payloadSeparator))

	o.queueLength++

	return len(data), nil
}

func (o *FileOutput) flush() {
	// Don't exit on panic
	defer func() {
		if r := recover(); r != nil {
			log.Println("PANIC while file flush: ", r, o, string(debug.Stack()))
		}
	}()

	defer o.mu.Unlock()
	o.mu.Lock()

	if o.file != nil {
		if strings.HasSuffix(o.currentName, ".gz") {
			o.writer.(*gzip.Writer).Flush()
		} else {
			o.writer.(*bufio.Writer).Flush()
		}

		if stat, err := o.file.Stat(); err != nil {
			o.chunkSize = int(stat.Size())
		}
	}
}

func (o *FileOutput) String() string {
	return "File output: " + o.file.Name()
}

func (o *FileOutput) Close() error {
	if o.file != nil {
		if strings.HasSuffix(o.currentName, ".gz") {
			o.writer.(*gzip.Writer).Close()
		} else {
			o.writer.(*bufio.Writer).Flush()
		}
		o.file.Close()

		if o.config.onClose != nil {
			go o.config.onClose(o.file.Name())
		}
	}
	return nil
}<|MERGE_RESOLUTION|>--- conflicted
+++ resolved
@@ -57,25 +57,14 @@
 	o.config = config
 	o.updateName()
 
-<<<<<<< HEAD
-	if o.config.flushInterval == 0 {
-		o.config.flushInterval = time.Minute
-	}
-
-	// Force flushing every minute
-	go func() {
-		for {
-			time.Sleep(o.config.flushInterval)
-			o.flush()
-		}
-	}()
-
-=======
 	if strings.Contains(pathTemplate, "%r") {
 		o.requestPerFile = true
 	}
 
->>>>>>> b48aadc9
+	if config.flushInterval == 0 {
+		config.flushInterval = 100 * time.Millisecond
+	}
+
 	go func() {
 		for {
 			time.Sleep(config.flushInterval)
