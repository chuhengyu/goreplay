--- conflicted
+++ resolved
@@ -48,12 +48,7 @@
 	elasticSearch *es.ESPlugin
 }
 
-<<<<<<< HEAD
-func NewHTTPOutput(options string, headers HTTPHeaders, elasticSearchAddr string) io.Writer {
-
-=======
 func NewHTTPOutput(options string, headers HTTPHeaders, methods HTTPMethods, elasticSearchAddr string) io.Writer {
->>>>>>> 7814bd8b
 	o := new(HTTPOutput)
 
 	optionsArr := strings.Split(options, "|")
@@ -101,14 +96,10 @@
 }
 
 func (o *HTTPOutput) Write(data []byte) (n int, err error) {
-<<<<<<< HEAD
-	o.buf <- data
-=======
 	buf := make([]byte, len(data))
 	copy(buf, data)
 
 	go o.sendRequest(buf)
->>>>>>> 7814bd8b
 
 	return len(data), nil
 }
@@ -121,8 +112,6 @@
 		return
 	}
 
-<<<<<<< HEAD
-=======
 	if len(o.methods) > 0 && !o.methods.Contains(request.Method) {
 		return
 	}
@@ -131,7 +120,6 @@
 		CheckRedirect: customCheckRedirect,
 	}
 
->>>>>>> 7814bd8b
 	// Change HOST of original request
 	URL := o.address + request.URL.Path + "?" + request.URL.RawQuery
 
