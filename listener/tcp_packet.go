--- conflicted
+++ resolved
@@ -36,16 +36,9 @@
 	Data []byte
 }
 
-<<<<<<< HEAD
 func ParseTCPPacket(b []byte) (p *TCPPacket) {
 	p = &TCPPacket{Data: b}
 	p.ParseFast()
-=======
-// NewTCPPacket pointer from data in []byte
-func NewTCPPacket(b []byte) (t *TCPPacket) {
-	t = &TCPPacket{Data: b}
-	t.ParseBasic()
->>>>>>> 8535872b
 
 	return t
 }
