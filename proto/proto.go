--- conflicted
+++ resolved
@@ -18,12 +18,8 @@
 
 import (
 	"bytes"
-<<<<<<< HEAD
-	"github.com/buger/gor-pro/byteutils"
-=======
-
-	"github.com/buger/goreplay/byteutils"
->>>>>>> d3096505
+
+    "github.com/buger/gor-pro/byteutils"
 )
 
 // In HTTP newline defined by 2 bytes (for both windows and *nix support)
